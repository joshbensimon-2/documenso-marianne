import type { Metadata } from 'next';
import Link from 'next/link';
import { redirect } from 'next/navigation';

import { env } from 'next-runtime-env';

import { IS_GOOGLE_SSO_ENABLED } from '@documenso/lib/constants/auth';
import { decryptSecondaryData } from '@documenso/lib/server-only/crypto/decrypt';

import { SignUpForm } from '~/components/forms/signup';

export const metadata: Metadata = {
  title: 'Sign Up',
};

<<<<<<< HEAD
export default function SignUpPage() {
  const NEXT_PUBLIC_DISABLE_SIGNUP = env('NEXT_PUBLIC_DISABLE_SIGNUP');

  if (NEXT_PUBLIC_DISABLE_SIGNUP === 'true') {
=======
type SignUpPageProps = {
  searchParams: {
    email?: string;
  };
};

export default function SignUpPage({ searchParams }: SignUpPageProps) {
  if (process.env.NEXT_PUBLIC_DISABLE_SIGNUP === 'true') {
>>>>>>> e97b9b4f
    redirect('/signin');
  }

  const rawEmail = typeof searchParams.email === 'string' ? searchParams.email : undefined;
  const email = rawEmail ? decryptSecondaryData(rawEmail) : null;

  if (!email && rawEmail) {
    redirect('/signup');
  }

  return (
    <div>
      <h1 className="text-4xl font-semibold">Create a new account</h1>

      <p className="text-muted-foreground/60 mt-2 text-sm">
        Create your account and start using state-of-the-art document signing. Open and beautiful
        signing is within your grasp.
      </p>

      <SignUpForm
        className="mt-4"
        initialEmail={email || undefined}
        isGoogleSSOEnabled={IS_GOOGLE_SSO_ENABLED}
      />

      <p className="text-muted-foreground mt-6 text-center text-sm">
        Already have an account?{' '}
        <Link href="/signin" className="text-primary duration-200 hover:opacity-70">
          Sign in instead
        </Link>
      </p>
    </div>
  );
}<|MERGE_RESOLUTION|>--- conflicted
+++ resolved
@@ -13,12 +13,6 @@
   title: 'Sign Up',
 };
 
-<<<<<<< HEAD
-export default function SignUpPage() {
-  const NEXT_PUBLIC_DISABLE_SIGNUP = env('NEXT_PUBLIC_DISABLE_SIGNUP');
-
-  if (NEXT_PUBLIC_DISABLE_SIGNUP === 'true') {
-=======
 type SignUpPageProps = {
   searchParams: {
     email?: string;
@@ -26,8 +20,9 @@
 };
 
 export default function SignUpPage({ searchParams }: SignUpPageProps) {
-  if (process.env.NEXT_PUBLIC_DISABLE_SIGNUP === 'true') {
->>>>>>> e97b9b4f
+  const NEXT_PUBLIC_DISABLE_SIGNUP = env('NEXT_PUBLIC_DISABLE_SIGNUP');
+
+  if (NEXT_PUBLIC_DISABLE_SIGNUP === 'true') {
     redirect('/signin');
   }
 
