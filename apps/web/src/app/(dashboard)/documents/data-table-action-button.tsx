--- conflicted
+++ resolved
@@ -64,18 +64,11 @@
         type: 'application/pdf',
       });
 
-<<<<<<< HEAD
       const link = window.document.createElement('a');
+      const baseTitle = row.title.includes('.pdf') ? row.title.split('.pdf')[0] : row.title;
 
       link.href = window.URL.createObjectURL(blob);
-      link.download = row.title || 'document.pdf';
-=======
-    const link = window.document.createElement('a');
-    const baseTitle = row.title.includes('.pdf') ? row.title.split('.pdf')[0] : row.title;
-
-    link.href = window.URL.createObjectURL(blob);
-    link.download = baseTitle ? `${baseTitle}_signed.pdf` : 'document.pdf';
->>>>>>> 328b2e76
+      link.download = baseTitle ? `${baseTitle}_signed.pdf` : 'document.pdf';
 
       link.click();
 
