<<<<<<< HEAD
import { env } from 'next-runtime-env';
=======
export const IS_APP_MARKETING = process.env.NEXT_PUBLIC_PROJECT === 'marketing';
export const IS_APP_WEB = process.env.NEXT_PUBLIC_PROJECT === 'web';
export const IS_BILLING_ENABLED = process.env.NEXT_PUBLIC_FEATURE_BILLING_ENABLED === 'true';

export const APP_DOCUMENT_UPLOAD_SIZE_LIMIT =
  Number(process.env.NEXT_PUBLIC_DOCUMENT_SIZE_UPLOAD_LIMIT) || 50;
>>>>>>> e97b9b4f

export const NEXT_PUBLIC_PROJECT = () => env('NEXT_PUBLIC_PROJECT');
export const NEXT_PUBLIC_WEBAPP_URL = () => env('NEXT_PUBLIC_WEBAPP_URL');
export const NEXT_PUBLIC_MARKETING_URL = () => env('NEXT_PUBLIC_MARKETING_URL');

<<<<<<< HEAD
export const IS_APP_MARKETING = () => NEXT_PUBLIC_PROJECT() === 'marketing';
export const IS_APP_WEB = () => NEXT_PUBLIC_PROJECT() === 'web';

export const APP_FOLDER = () => (IS_APP_MARKETING() ? 'marketing' : 'web');

export const APP_BASE_URL = () =>
  IS_APP_WEB() ? NEXT_PUBLIC_WEBAPP_URL() : NEXT_PUBLIC_MARKETING_URL();
=======
export const APP_BASE_URL = IS_APP_WEB
  ? process.env.NEXT_PUBLIC_WEBAPP_URL
  : process.env.NEXT_PUBLIC_MARKETING_URL;

export const WEBAPP_BASE_URL = process.env.NEXT_PUBLIC_WEBAPP_URL ?? 'http://localhost:3000';

export const MARKETING_BASE_URL = process.env.NEXT_PUBLIC_MARKETING_URL ?? 'http://localhost:3001';
>>>>>>> e97b9b4f
<|MERGE_RESOLUTION|>--- conflicted
+++ resolved
@@ -1,19 +1,12 @@
-<<<<<<< HEAD
 import { env } from 'next-runtime-env';
-=======
-export const IS_APP_MARKETING = process.env.NEXT_PUBLIC_PROJECT === 'marketing';
-export const IS_APP_WEB = process.env.NEXT_PUBLIC_PROJECT === 'web';
-export const IS_BILLING_ENABLED = process.env.NEXT_PUBLIC_FEATURE_BILLING_ENABLED === 'true';
 
 export const APP_DOCUMENT_UPLOAD_SIZE_LIMIT =
   Number(process.env.NEXT_PUBLIC_DOCUMENT_SIZE_UPLOAD_LIMIT) || 50;
->>>>>>> e97b9b4f
 
 export const NEXT_PUBLIC_PROJECT = () => env('NEXT_PUBLIC_PROJECT');
 export const NEXT_PUBLIC_WEBAPP_URL = () => env('NEXT_PUBLIC_WEBAPP_URL');
 export const NEXT_PUBLIC_MARKETING_URL = () => env('NEXT_PUBLIC_MARKETING_URL');
 
-<<<<<<< HEAD
 export const IS_APP_MARKETING = () => NEXT_PUBLIC_PROJECT() === 'marketing';
 export const IS_APP_WEB = () => NEXT_PUBLIC_PROJECT() === 'web';
 
@@ -21,12 +14,6 @@
 
 export const APP_BASE_URL = () =>
   IS_APP_WEB() ? NEXT_PUBLIC_WEBAPP_URL() : NEXT_PUBLIC_MARKETING_URL();
-=======
-export const APP_BASE_URL = IS_APP_WEB
-  ? process.env.NEXT_PUBLIC_WEBAPP_URL
-  : process.env.NEXT_PUBLIC_MARKETING_URL;
 
-export const WEBAPP_BASE_URL = process.env.NEXT_PUBLIC_WEBAPP_URL ?? 'http://localhost:3000';
-
-export const MARKETING_BASE_URL = process.env.NEXT_PUBLIC_MARKETING_URL ?? 'http://localhost:3001';
->>>>>>> e97b9b4f
+export const WEBAPP_BASE_URL = NEXT_PUBLIC_WEBAPP_URL() ?? 'http://localhost:3000';
+export const MARKETING_BASE_URL = NEXT_PUBLIC_MARKETING_URL() ?? 'http://localhost:3001';